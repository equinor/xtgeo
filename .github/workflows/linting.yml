--- conflicted
+++ resolved
@@ -8,7 +8,6 @@
     steps:
       - uses: actions/checkout@v4
         with:
-<<<<<<< HEAD
           python-version: "3.10"
       - name: Check black style and linting
         run: |
@@ -18,7 +17,6 @@
           mypy src tests --ignore-missing-imports
           pip install flake8
           flake8 src tests
-=======
           fetch-depth: 0
 
       - name: Setup xtgeo
@@ -39,5 +37,4 @@
 
       - name: Lint with flake8
         if: ${{ always() }}
-        run: flake8 src tests
->>>>>>> 71aded5a
+        run: flake8 src tests